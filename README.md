# grunt-aws-s3

> Interact with AWS S3 using AWS SDK

## Warning 

Versions 0.4.0 to 0.5.0 have a bug where `options.params` is ignored.  
Version 0.8.0 doesn't actually support Node 0.8.x and 0.9.x.  

It's not recommended to use concurrencies over 100 as you may run into EMFILE/ENOTFOUND errors.

## Getting Started
This plugin requires Grunt `~0.4.0`

If you haven't used [Grunt](http://gruntjs.com/) before, be sure to check out the [Getting Started](http://gruntjs.com/getting-started) guide, as it explains how to create a [Gruntfile](http://gruntjs.com/sample-gruntfile) as well as install and use Grunt plugins. Once you're familiar with that process, you may install this plugin with this command:

```shell
  npm install grunt-aws-s3 --save-dev
```

Once the plugin has been installed, it may be enabled inside your Gruntfile with this line of JavaScript:

```js
  grunt.loadNpmTasks('grunt-aws-s3');
```

Make sure that your AWS IAM policy allows ```s3:GetObject```, ```s3:GetObjectAcl```, ```s3:ListBucket```, ```s3:PutObject```, and ```s3:PutObjectAcl``` on everything under the buckets you plan to deploy to.  This task sets ACL properties, so you can easily find yourself in a situation where tools like s3cmd have no problem deploying files to your bucket, while this task fails with "AccessDenied".

## The "aws_s3" task

### Options

#### options.accessKeyId (required)
Type: `String`

The AWS accessKeyId. You can load it via JSON as shown in the example or use the `AWS_ACCESS_KEY_ID` environment variable.

#### options.secretAccessKey (required)
Type: `String`

The AWS secretAccessKey. You can load it via JSON as shown in the example or use the `AWS_SECRET_ACCESS_KEY` environment variable.

#### options.awsProfile
Type: `String`

Great if you have [credentials profile](http://docs.aws.amazon.com/AWSJavaScriptSDK/guide/node-configuring.html#Creating_the_Shared_Credentials_File) stored in `~/.aws/credentials`.

#### options.sessionToken
Type: `String`

The AWS sessionToken. You can load it via JSON as shown in the example or use the `AWS_SESSION_TOKEN` environment variable.

#### options.bucket (required)
Type: `String`

The AWS bucket name you want to upload to.

#### options.endpoint
Type: `String`

The AWS endpoint you'd like to use. Set by default by the region.

#### options.s3ForcePathStyle
Type: `Boolean`  
Default: `false`

Force use path-style url (http://endpoint/bucket/path) instead of default host-style (http://bucket.endpoint/path)

#### options.region
Type: `String`  
Default: `US Standard`

The AWS [region](http://docs.aws.amazon.com/general/latest/gr/rande.html#s3_region).

If not specified, it uploads to the default 'US Standard'

#### options.maxRetries
Type: `Integer`

The maximum amount of retries to attempt with a request.

#### options.sslEnabled
Type: `Boolean`  

Whether to enable SSL for requests or not.

#### options.httpOptions
Type: `Object`  

A set of options to pass to the low-level HTTP request. The list of options can be found in the [documentation](http://docs.aws.amazon.com/AWSJavaScriptSDK/latest/AWS/S3.html#constructor-property)

#### options.signatureVersion
Type: `String`  

Change the signature version to sign requests with. Possible values are: 'v2', 'v3', 'v4'.

#### options.access
Type: `String`  
Default:`public-read`

The ACL you want to apply to ALL the files that will be uploaded. The ACL values can be found in the [documentation](http://docs.aws.amazon.com/AWSJavaScriptSDK/latest/AWS/S3.html#putObject-property).

#### options.uploadConcurrency
Type: `Integer`  
Default: `1`

Number of uploads in parallel. By default, there's no concurrency. Must be > 0.
Note: This used to be called `concurrency` but the option has been deprecated, however it is still backwards compatible until 1.0.0.

#### options.downloadConcurrency
Type: `Integer`  
Default: `1`

Number of download in parallel. By default, there's no concurrency. Must be > 0.

#### options.copyConcurrency
Type: `Integer`  
Default: `1`

Number of copies in parallel. By default, there's no concurrency. Must be > 0.

#### options.params
Type: `Object`

A hash of the params you want to apply to the files. Useful to set the `ContentEncoding` to `gzip` for instance, or set the `CacheControl` value. The list of parameters can be found in the [documentation](http://docs.aws.amazon.com/AWSJavaScriptSDK/latest/AWS/S3.html#putObject-property). `params` will apply to *all* the files in the target. However, the `params` option in the file list has priority over it.

#### options.mime
Type: `Object`  

The MIME type of every file is determined by a MIME lookup using [node-mime](https://github.com/broofa/node-mime). If you want to override it, you can use this option object.
The keys are the local file paths and the values are the MIME types.

```js
  {
    'path/to/file': 'application/json',
    'path/to/other/file': 'application/gzip'
  }
```

You need to specify the full path of the file, including the `cwd` part.  
The `mime` hash has absolute priority over what has been set in `options.params` and the `params` option of the file list.

#### options.stream
Type: `Boolean`  
Default: `false`

Allows to use streams instead of buffers to upload and download.
The option can either be turned on for the whole subtask or for a specified file object like so:

```js
  {'action': 'upload', expand: true, cwd: 'dist/js', src: ['**'], stream: true}
```

#### options.debug
Type: `Boolean`  
Default: `false`

This will do a "dry run". It will not upload anything to S3 but you will get the full report just as you would in normal mode. Useful to check what will be changed on the server before actually doing it. Unless one of your actions depends on another (like download following a delete), the report should be accurate.  
`listObjects` requests will still be made to list the content of the bucket.

#### options.differential
Type: `Boolean`  
Default: `false`

`listObjects` requests will be made to list the content of the bucket, then they will be checked against their local file equivalent (if it exists) using MD5 (and sometimes date) comparisons.
This means different things for different actions:
- `upload`: will only upload the files which either don't exist on the bucket or have a different MD5 hash
- `download`: will only download the files which either don't exist locally or have a different MD5 hash and are newer.
- `delete`: will only delete the files which don't exist locally

The option can either be specified for the whole subtask or for a specified file object like so:

```js
  {'action': 'upload', expand: true, cwd: 'dist/js', src: ['**'], differential: true}
```

In order to be able to compare to the local file names, it is necessary for `dest` to be a finished path (e.g `directory/` instead of just `dir`) as the comparison is done between the file names found in `cwd` and the files found on the server `dest`. If you want to compare the files in the directory `scripts/` in your bucket and the files in the corresponding local directory `dist/scripts/` you need to have something like:

```js
  {cwd: 'dist/scripts/', dest: 'scripts/', 'action': 'download', differential: true}
```

#### options.overwrite
Type: `Boolean`  
Default: `true`

By setting this options to `false`, you can prevent overwriting files on the server. The task will scan the whole bucket first and if it encounters a path that's about to be erased will stop.

#### options.displayChangesOnly
Type: `Boolean`
Default: `false`

If enabled, only lists files that have changed when performing a differential upload.

#### options.progress
Type: `String`
Default: `dots`

Specify the output format for task progress. Valid options are:
- `dots`: will display one dot for each file, green for success, yellow for failure
- `progressBar`: will display a progress bar with current/total count and completion eta
- `none`: will suppress all display of progress

#### options.changedFiles
Type: `String`
Default: `aws_s3_changed`

This tasks exports the list of uploaded files to a variable on the grunt config so it can be used by another task (`grunt-invalidate-cloudfront` for instance). By default it's accessible via `grunt.config.get('aws_s3_changed')` and this option allows you to change the variable name.


#### options.gzipRename
Type: `String`
Default: ``

When using the `gzip` abilities of the task (see below), you can use this option to change the extensions of the files uploaded to S3. Values can be:  
- `gz`: will replace the compound extension with `.gz` (e.g. `build.css.gz` -> `build.gz`)
- `ext`: will keep the original extension and remove `.gz` (e.g. `build.css.gz` -> `build.css`)
- `swap`: will swap the two extensions (e.g. `build.css.gz` -> `build.gz.css`)

This only works with the `gzip` abilities of the task which is based on compound extensions like these: `.css.gz`.

### gzip

This task doesn't compress anything for you. The `grunt-contrib-compress` task is here for that and is much more suitable.  
However, uploading gzip files is annoying because you need to set `ContentType` and `ContentEncoding` correctly for each of the compressed files. As of version `0.12.0`, this plugin will try to guess if a file needs to have their `ContentType` and `ContentEncoding` changed relying on a convention rather than configuration (inspired by [hapi](https://github.com/hapijs/hapi/blob/master/API.md#built-in-handlers)).

The convention is that a gzipped file must have `.gz` in its extension as well as its original extension (e.g. `.css`, `.js`) like so: `build.js.gz`.  
In this case the plugin will apply the `ContentType` from `build.js` to `build.js.gz` and set the `ContentEncoding` to `gzip`.

If for some reason you're not following this convention (e.g. you're naming your files `build.gz`), you can force the ContentType through the `mime` option of the plugin which still has priority. Provided the extension is still `.gz`, the `ContentType` will be set for you. Alternatively, you can use the `gzipRename` option which will be able to rename the files on the fly as they're uploaded to S3.

### Actions

This Grunt task supports three modes of interaction with S3, `upload`, `download` and `delete`. Every action that you specify is executed serially, one after the other. If multiple `upload` actions are one after the other, they will be grouped together.

You choose the action by specifying the key `action` in the file hash like so:

```js
  {'action': 'upload', expand: true, cwd: 'dist/js', src: ['**'], dest: 'app/js/'}
```

By default, the action is `upload`.

#### `upload`

The `upload` action uses the [newest Grunt file format](http://gruntjs.com/configuring-tasks#files), allowing to take advantage of the `expand` and `filter` options.  
It is the default action, so you can omit `action: 'upload'` if you want a cleaner look. Don't forget to set a `dest` (use `dest: '/'` for the root).

```js
  files: [
    {expand: true, cwd: 'dist/staging/scripts', src: ['**'], dest: 'app/scripts/'},
    {expand: true, cwd: 'dist/staging/styles', src: ['**'], dest: 'app/styles/', action: 'upload'}
  ]
```

You can also include a `params` hash which will override the options.params one. For example:

```js
  
  params: {
    ContentType: 'application/json'
    CacheControl: '3000'
  }

  // ...

  files: [
    {expand: true, cwd: 'dist/staging/scripts', src: ['**'], dest: 'app/scripts/', params: {CacheControl: '2000'}},
    {expand: true, cwd: 'dist/staging/styles', src: ['**'], dest: 'app/styles/'}
  ]
```

This will yield for the params which will eventually be applied:

```js
  {
    ContentType: 'application/json',
    CacheControl: '2000'
  }

  // AND

  {
    ContentType: 'application/json',
    CacheControl: '3000'
  }
```

The `options.mime` hash, however, has priority over the ContentType. So if the hash looked like this:

```js
  {
    'dist/staging/styles/LICENCE': 'text/plain'
  }
```

The `ContentType` eventually applied to `dist/staging/styles/LICENCE` would be `text/plain` even though we had a `ContentType` specified in `options.params` or in `params` of the file.

When the `differential` option is enabled, it will only upload the files which either don't exist on the bucket or have a different MD5 hash.

#### `download`

The `download` action requires a `cwd`, a `dest` and *no* `src` like so:

```js
  {cwd: 'download/', dest: 'app/', action: 'download'}
```

The `dest` is used as the Prefix in the [listObjects command](http://docs.aws.amazon.com/AWSJavaScriptSDK/latest/AWS/S3.html#listObjects-property) to find the files _on the server_ (which means it can be a path or a partial path). 
The `cwd` is used as the root folder to write the downloaded files. The inner folder structure will be reproduced inside that folder.

If you specify '/' for `dest`, the whole bucket will be downloaded. It handles automatically buckets with more than a 1000 objects.  
If you specify 'app', all paths starting with 'app' will be targeted (e.g. 'app.js', 'app/myapp.js', 'app/index.html, 'app backup/donotdelete.js') but it will leave alone the others (e.g. 'my app/app.js', 'backup app/donotdelete.js').

When the `differential` options is enabled, it will only download the files which either don't exist locally or have a different MD5 hash and are newer. 

Note: if `dest` is a file, it will be downloaded to `cwd` + `file name`. If `dest` is a directory ending with `/`, its content will be downloaded to `cwd` + `file names or directories found in dest`. If `dest` is neither a file nor a directory, the files found using it as a prefix will be downloaded to `cwd` + `paths found using dest as the prefix`.

The `download` action can also take an `exclude` option like so:

```js
  {cwd: 'download/', dest: 'app/', action: 'download', exclude "**/.*"}
```

The value is a globbing pattern that can be consumed by `grunt.file.isMatch`. You can find more information on [globbing patterns on Grunt's doc](http://gruntjs.com/api/grunt.file#globbing-patterns). In this example, it will exclude all files starting with a `.` (they won't be downloaded).
If you want to reverse the `exclude` (that is, only what will match the pattern will be downloaded), you can use the `flipExclude` option like so:

```js
  {cwd: 'download/', dest: 'app/', action: 'download', exclude "**/.*", flipExclude: true}
```

In this example, only the files starting with a `.` will be downloaded.

Example:

```js
  {cwd: 'download/', dest: 'app/', action: 'download'} // app/myapp.js downloaded to download/myapp.js
  {cwd: 'download/', dest: 'app/myapp.js', action: 'download'} // app/myapp.js downloaded to download/myapp.js
  {cwd: 'download/', dest: 'app', action: 'download'} // app/myapp.js downloaded to download/app/myapp.js
```

#### `delete`

The `delete` action just requires a `dest`, no need for a `src` like so:

```js
  {dest: 'app/', 'action': 'delete'}
```

The `dest` is used as the Prefix in the [listObjects command](http://docs.aws.amazon.com/AWSJavaScriptSDK/latest/AWS/S3.html#listObjects-property) to find the files _on the server_ (which means it can be a path or a partial path). 

If you specify '/', the whole bucket will be wiped. It handles automatically buckets with more than a 1000 objects.  
If you specify 'app', all paths starting with 'app' will be targeted (e.g. 'app.js', 'app/myapp.js', 'app/index.html, 'app backup/donotdelete.js') but it will leave alone the others (e.g. 'my app/app.js', 'backup app/donotdelete.js').

When the `differential` options is enabled, it will only delete the files which don't exist locally. It also requires a `cwd` key with the path to the local folder to check against.

Please, be careful with the `delete` action. It doesn't forgive.

The `delete` action can also take an `exclude` option like so:

```js
  {dest: 'app/', 'action': 'delete', exclude "**/.*"}
```

The value is a globbing pattern that can be consumed by `grunt.file.isMatch`. You can find more information on [globbing patterns on Grunt's doc](http://gruntjs.com/api/grunt.file#globbing-patterns). In this example, it will exclude all files starting with a `.` (they won't be deleted).
If you want to reverse the `exclude` (that is, only what will match the pattern will be deleted), you can use the `flipExclude` option like so:

```js
  {dest: 'app/', 'action': 'delete', exclude "**/.*", flipExclude: true}
```

In this example, only the files starting with a `.` will be deleted.

`dest` is the folder on the bucket that you want to target. At the moment, a globbing pattern shouldn't be in `src` (which would reference local files) but `exclude`. Exclude takes 1 globbing pattern, and can be "flipped" so that it becomes "delete all that match this pattern" rather than "don't delete all that match this pattern".

If you use `differential`, you need to give a `cwd`, which will indicate which folder `dest` is referencing locally. In that case, `differential` will only delete the files on AWS which don't exist locally (look at this in terms of cleaning up if you have changed some assets names or something).

#### `copy`

The `copy` action just requires a `src` and a `dest` so:

```js
<<<<<<< HEAD
  {src: 'app/', dest: 'copy/', 'action': 'delete'}
=======
  {src: 'app/' dest: 'copy/', 'action': 'copy'}
>>>>>>> b0049fef
```

The `src` is used as the Prefix in the [listObjects command](http://docs.aws.amazon.com/AWSJavaScriptSDK/latest/AWS/S3.html#listObjects-property) to find the files _on the server_ (which means it can be a path or a partial path). It will then copy objects to `dest`.

The `copy` action can also take an `exclude` option like so:

```js
<<<<<<< HEAD
  {src: 'app/', dest: 'copy/', 'action': 'delete', exclude "**/.*"}
=======
  {src: 'app/' dest: 'copy/', 'action': 'copy', exclude "**/.*"}
>>>>>>> b0049fef
```

The value is a globbing pattern that can be consumed by `grunt.file.isMatch`. You can find more information on [globbing patterns on Grunt's doc](http://gruntjs.com/api/grunt.file#globbing-patterns). In this example, it will exclude all files starting with a `.` (they won't be copied). `flipExclude` also works.

### Usage Examples

The example loads the AWS credentials from a JSON file (DO NOT forget to exclude it from your commits).

```JSON
  {
    "AWSAccessKeyId": "AKxxxxxxxxxx",
    "AWSSecretKey": "super-secret-key"
  }
```

```js
aws: grunt.file.readJSON('aws-keys.json'), // Read the file

aws_s3: {
  options: {
    accessKeyId: '<%= aws.AWSAccessKeyId %>', // Use the variables
    secretAccessKey: '<%= aws.AWSSecretKey %>', // You can also use env variables
    region: 'eu-west-1',
    uploadConcurrency: 5, // 5 simultaneous uploads
    downloadConcurrency: 5 // 5 simultaneous downloads
  },
  staging: {
    options: {
      bucket: 'my-wonderful-staging-bucket',
      differential: true, // Only uploads the files that have changed
      gzipRename: 'ext' // when uploading a gz file, keep the original extension
    },
    files: [
      {dest: 'app/', cwd: 'backup/staging/', action: 'download'},
      {src: 'app/', cwd: 'copy/', action: 'copy'},
      {expand: true, cwd: 'dist/staging/scripts/', src: ['**'], dest: 'app/scripts/'},
      {expand: true, cwd: 'dist/staging/styles/', src: ['**'], dest: 'app/styles/'},
      {dest: 'src/app', action: 'delete'},
    ]
  },
  production: {
    options: {
      bucket: 'my-wonderful-production-bucket',
      params: {
        ContentEncoding: 'gzip' // applies to all the files!
      },
      mime: {
        'dist/assets/production/LICENCE': 'text/plain'
      }
    },
    files: [
      {expand: true, cwd: 'dist/production/', src: ['**'], dest: 'app/'},
      {expand: true, cwd: 'assets/prod/large', src: ['**'], dest: 'assets/large/', stream: true}, // enable stream to allow large files
      {expand: true, cwd: 'assets/prod/', src: ['**'], dest: 'assets/', params: {CacheControl: '2000'}},
      // CacheControl only applied to the assets folder
      // LICENCE inside that folder will have ContentType equal to 'text/plain'
    ]
  },
  clean_production: {
    options: {
      bucket: 'my-wonderful-production-bucket',
      debug: true // Doesn't actually delete but shows log
    },
    files: [
      {dest: 'app/', action: 'delete'},
      {dest: 'assets/', exclude: "**/*.tgz", action: 'delete'}, // will not delete the tgz
      {dest: 'assets/large/', exclude: "**/*copy*", flipExclude: true, action: 'delete'}, // will delete everything that has copy in the name
    ]
  },
  download_production: {
    options: {
      bucket: 'my-wonderful-production-bucket'
    },
    files: [
      {dest: 'app/', cwd: 'backup/', action: 'download'}, // Downloads the content of app/ to backup/
      {dest: 'assets/', cwd: 'backup-assets/', exclude: "**/*copy*", action: 'download'}, // Downloads everything which doesn't have copy in the name
    ]
  },
  secret: {
    options: {
      bucket: 'my-wonderful-private-bucket',
      access: 'private'
    },
    files: [
      {expand: true, cwd: 'secret_garden/', src: ['*.key'], dest: 'secret/'},
    ]
  }
},
```

## Todos

- Better testing (params, sync, etc.)

## Release History
* 2016-04-05   v0.14.5  Support for grunt 1.0.0
* 2016-01-04   v0.14.4  add `s3ForcePathStyle` to params by @albert-lacki
* 2015-12-06   v0.14.3  auto generate fixtures by @frankcortes
* 2015-11-13   v0.14.2  add `awsProfile` option by @trioni
* 2015-10-25   v0.14.1  Fix gzip ContentEncoding and ContentType leaking to other files
* 2015-07-09   v0.14.0  Export uploaded files to grunt config (idea from @srlmproductions)
* 2015-05-14   v0.13.1  Fix ACL on copy by @rayd
* 2015-03-19   v0.13.0  New option to prevent overwriting files
* 2015-03-19   v0.12.3  Add warning when no dest is defined
* 2015-03-16   v0.12.2  make differential work with gzipRename by @dedsm
* 2015-02-12   v0.12.1  gzipRename option
* 2015-02-12   v0.12.0  Basic gzip support
* 2015-01-22   v0.11.1  Fix url encoding for copy action by @ahageali
* 2015-01-22   v0.11.0  Support for copy action
* 2015-01-13   v0.10.4  Fix encoding in mime type (w/ @jeantil)
* 2015-01-09   v0.10.3  Fix method for new mime type lib by @takeno
* 2015-01-09   v0.10.2  Unpublished because of incomplete fix
* 2015-01-09   v0.10.1  Create proper Content-type header with charset by @jeantil (unpublished)
* 2014-10-03   v0.10.0  Endpoint option. Drop support for 0.8.x. Fixes.
* 2014-10-03   v0.9.4   Add session token env variable and option
* 2014-09-12   v0.9.3   Progress bar (by @seth-admittedly), fix #36
* 2014-09-11   v0.9.2   Unpublished because of incomplete fix for #36
* 2014-07-17   v0.9.1   Add signatureVersion option (by @ivanzhaowy)
* 2014-06-21   v0.9.0   ListObjects per directory and update SDK to 2.0.0
* 2014-05-28   v0.8.6   Don't check for credentials to allow IAM use by @joshuaspence
* 2014-05-04   v0.8.5   New option to display changes only
* 2014-04-26   v0.8.4   Fix bug in setImmediate support detection
* 2014-04-26   v0.8.2-3 Unpublished because of faulty version
* 2014-01-09   v0.8.1   Shim setImmediate to support Node 0.8.x
* 2014-01-08   v0.8.0   Refactor to add stream option. Exclude option. Fixes.
* 2013-11-27   v0.7.2   Follow Grunt 0.4.2 guidelines, add more options, fix download bugs
* 2013-09-24   v0.7.1   Compensate for missing marker in listObject
* 2013-09-09   v0.7.0   Code restructure. New differential option. Tests.
* 2013-08-21   v0.6.0   Add 'download' option. Multiple fixes.
* 2013-08-20   v0.5.0   Add option to override automatic MIME type detection
* 2013-08-19   v0.4.1   Fix delete task executing separately from upload
* 2013-08-14   v0.4.0   Add 'delete' option
* 2013-07-30   v0.3.1   Region is now optional, defaults to US Standard
* 2013-07-17   v0.3.0   Option for concurrency
* 2013-07-16   v0.2.0   Can set additional params
* 2013-07-11   v0.1.1   Fix bug when using env variable
* 2013-07-10   v0.1.0   First release

For a proper list of changes, take a look at the [changelog](https://github.com/MathieuLoutre/grunt-aws-s3/blob/master/CHANGELOG.md)<|MERGE_RESOLUTION|>--- conflicted
+++ resolved
@@ -380,23 +380,14 @@
 The `copy` action just requires a `src` and a `dest` so:
 
 ```js
-<<<<<<< HEAD
   {src: 'app/', dest: 'copy/', 'action': 'delete'}
-=======
-  {src: 'app/' dest: 'copy/', 'action': 'copy'}
->>>>>>> b0049fef
-```
 
 The `src` is used as the Prefix in the [listObjects command](http://docs.aws.amazon.com/AWSJavaScriptSDK/latest/AWS/S3.html#listObjects-property) to find the files _on the server_ (which means it can be a path or a partial path). It will then copy objects to `dest`.
 
 The `copy` action can also take an `exclude` option like so:
 
 ```js
-<<<<<<< HEAD
   {src: 'app/', dest: 'copy/', 'action': 'delete', exclude "**/.*"}
-=======
-  {src: 'app/' dest: 'copy/', 'action': 'copy', exclude "**/.*"}
->>>>>>> b0049fef
 ```
 
 The value is a globbing pattern that can be consumed by `grunt.file.isMatch`. You can find more information on [globbing patterns on Grunt's doc](http://gruntjs.com/api/grunt.file#globbing-patterns). In this example, it will exclude all files starting with a `.` (they won't be copied). `flipExclude` also works.
